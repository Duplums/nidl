##########################################################################
# NSAp - Copyright (C) CEA, 2025
# Distributed under the terms of the CeCILL-B license, as published by
# the CEA-CNRS-INRIA. Refer to the LICENSE file or to
# http://www.cecill.info/licences/Licence_CeCILL-B_V1-en.html
# for details.
##########################################################################

import abc
from collections.abc import Mapping, Sequence
from typing import Any, Callable, Optional, Union

import pytorch_lightning as pl
import torch
import torch.utils.data as data
from pytorch_lightning.accelerators import Accelerator
from pytorch_lightning.callbacks import Callback
from pytorch_lightning.strategies import Strategy
from pytorch_lightning.trainer.connectors.accelerator_connector import (
    _PRECISION_INPUT,
)
from pytorch_lightning.utilities.types import (
    _METRIC,
    STEP_OUTPUT,
)
from torchmetrics import MetricCollection

from ..utils.validation import _estimator_is, available_if, check_is_fitted


class BaseEstimator(pl.LightningModule):
    """Base class for all estimators in the NIDL framework designed for
    scalability.

    Inherits from PyTorch Lightning's LightningModule.
    This class provides a common interface for training, validation, and
    prediction/transformation in a distributed setting (multi-node multi-GPU)
    inheriting from the Lightning's Trainer capabilities.

    Basicaly, this class defines:

    - a `fit` method.
    - a `transform` or `predict` method if the child class inherit from a
      valid  Mixin class.

    Parameters
    ----------
    callbacks: list of Callback or Callback, default=None
        add a callback or list of callbacks.
    check_val_every_n_epoch: int, default=1
        perform a validation loop after every `N` training epochs. If ``None``,
        validation will be done solely based on the number of training
        batches, requiring ``val_check_interval`` to be an integer value.
    val_check_interval: int or float, default=None
        how often to check the validation set. Pass a ``float`` in the range
        [0.0, 1.0] to check after a fraction of the training epoch. Pass an
        ``int`` to check after a fixed number of training batches. An ``int``
        value can only be higher than the number of training batches when
        ``check_val_every_n_epoch=None``, which validates after every ``N``
        training batches across epochs or during iteration-based training.
        Default: ``1.0``.
    max_epochs: int, default=None
        stop training once this number of epochs is reached. If both
        max_epochs and max_steps are not specified, defaults to
        ``max_epochs = 1000``. To enable infinite training, set
        ``max_epochs = -1``.
    min_epochs: int, default=None
        force training for at least these many epochs.
        Disabled by default.
    max_steps: int, default -1
        stop training after this number of steps. If ``max_steps = -1``
        and ``max_epochs = None``, will default to ``max_epochs = 1000``.
        To enable infinite training, set ``max_epochs`` to ``-1``.
    min_steps: int, default=None
        force training for at least these number of steps.
        Disabled by default.
    enable_checkpointing: bool, default=None
        if ``True``, enable checkpointing. It will configure a default
        ModelCheckpoint callback if there is no user-defined ModelCheckpoint in
        trainer callbacks.
        Default: ``True``.
    enable_progress_bar: bool, default=None
        whether to enable to progress bar by default.
        Default: ``True``.
    enable_model_summary: bool, default=None
        whether to enable model summarization by default.
        Default: ``True``.
    accelerator: str or Accelerator, default="auto"
        supports passing different accelerator types ("cpu", "gpu", "tpu",
        "hpu", "mps", "auto") as well as custom accelerator instances.
    strategy: str or Strategy, default="auto"
        supports different training strategies with aliases as well custom
        strategies.
    devices: listof int, str, int, default="auto"
        the devices to use. Can be set to a positive number (int or str), a
        sequence of device indices (list or str), the value ``-1`` to indicate
        all available devices should be used, or ``"auto"`` for automatic
        selection based on the chosen accelerator.
    num_nodes: int, default=1
        number of GPU nodes for distributed training.
    precision: int or str, default="32-true"
        double precision (64, '64' or '64-true'), full
        precision (32, '32' or '32-true'), 16bit mixed precision (16, '16',
        '16-mixed') or bfloat16 mixed precision ('bf16', 'bf16-mixed').
        Can be used on CPU, GPU, TPUs, or HPUs.
    ignore: list of str, default=None
        ignore attribute of instance `nn.Module`.
    random_state: int, default=None
        when shuffling is used, `random_state` affects the ordering of the
        indices, which controls the randomness of each batch. Pass an
        int for reproducible output across multiple function calls.
    kwargs: dict
        lightning's trainer extra parameters.

    Attributes
    ----------
    fitted
        a boolean that is True if the estimator has been fitted, and is False
        otherwise.
    hparams:
        contains the estimator hyperparameters.
    trainer
        the current lightning trainer.
    trainer_params
        a dictionaray with the trainer parameters.
<<<<<<< HEAD
       
=======

    Methods
    -------
    :meth:`BaseEstimator.fit`
        the `fit` method.
    :meth:`BaseEstimator.transform`
        the `transform` method for transformer.
    :meth:`BaseEstimator.predict`
        the `predict` method for regression, classification and clustering.
    :meth:`BaseEstimator.training_step`
        compute and return the training loss and some additional
        metrics.
        TO BE IMPLEMENTED.
    :meth:`BaseEstimator.validation_step`
        compute anything of interest like accuracy on a single batch of data
        from the validation set.
        TO BE IMPLEMENTED.
    :meth:`BaseEstimator.transform_step`
        transform new data.
        TO BE IMPLEMENTED.
    :meth:`BaseEstimator.predict_step`
        make some predictions on new data.
        TO BE IMPLEMENTED.
    :meth:`BaseEstimator.log`
        log a key, value pair.
    :meth:`BaseEstimator.log_dict`
        log a dictionary of values at once.

>>>>>>> 54164be1
    Notes
    -----
    Callbacks can help you to tune, monitor or debug an estimator. For
    instance you can check the type of the input batches using
    `BatchTypingCallback` callback.
    """

    def __init__(
        self,
        callbacks: Optional[Union[list[Callback], Callback]] = None,
        check_val_every_n_epoch: Optional[int] = 1,
        val_check_interval: Optional[Union[int, float]] = None,
        max_epochs: Optional[int] = None,
        min_epochs: Optional[int] = None,
        max_steps: int = -1,
        min_steps: Optional[int] = None,
        enable_checkpointing: Optional[bool] = None,
        enable_progress_bar: Optional[bool] = None,
        enable_model_summary: Optional[bool] = None,
        accelerator: Union[str, Accelerator] = "auto",
        strategy: Union[str, Strategy] = "auto",
        devices: Union[list[int], str, int] = "auto",
        num_nodes: int = 1,
        precision: Optional[_PRECISION_INPUT] = None,
        ignore: Optional[Sequence[str]] = None,
        random_state: Optional[int] = None,
        **kwargs,
    ):
        super().__init__()
        self.save_hyperparameters(ignore=ignore)
        self.fitted_ = False
        self.trainer_params_ = {
            "callbacks": callbacks,
            "check_val_every_n_epoch": check_val_every_n_epoch,
            "val_check_interval": val_check_interval,
            "max_epochs": max_epochs,
            "min_epochs": min_epochs,
            "max_steps": max_steps,
            "min_steps": min_steps,
            "enable_checkpointing": enable_checkpointing,
            "enable_progress_bar": enable_progress_bar,
            "enable_model_summary": enable_model_summary,
            "accelerator": accelerator,
            "strategy": strategy,
            "devices": devices,
            "num_nodes": num_nodes,
            "precision": precision,
        }
        self.trainer_params_.update(kwargs)

    @property
    def fitted(self):
        return self.fitted_

    @property
    def trainer_params(self):
        return self.trainer_params_

    def fit(
        self,
        train_dataloader: data.DataLoader,
        val_dataloader: Optional[data.DataLoader] = None,
    ):
        """The `fit` method.

        In the child class you will need to define:

        - a `training_step` method for defining the training instructions at
          each step.
        - a `validation_step` method for defining the validation instructions
          at each step.

        Parameters
        ----------
        train_dataloader: torch DataLoader
            training samples.
        val_dataloader: torch DataLoader, default None
            validation samples.

        Returns
        -------
        self: object
            fitted estimator.
        """
        trainer = pl.Trainer(**self.trainer_params_)
        trainer.logger._default_hp_metric = None
        pl.seed_everything(self.hparams.random_state)
        trainer.fit(self, train_dataloader, val_dataloader)
        self.fitted_ = True
        return self

    @available_if(_estimator_is("transformer"))
    def transform(self, test_dataloader: data.DataLoader) -> Any:
        """The `transform` method for transformer.

        In the child class you will need to define:

        - a `transform_step` method for defining the transform instructions at
          each step.

        Parameters
        ----------
        test_dataloader: torch DataLoader
            testing samples.

        Returns
        -------
        out: torch Tensor
            returns transformed samples.

        Notes
        ----------
        Since we expect a tensor as output of the model, it is gathered across
        GPUs in the multi-gpu distributed case and the output is stored on the
        relevant device defined by the trainer's strategy (cpu or gpu).
        """
        check_is_fitted(self)
        trainer = pl.Trainer(**self.trainer_params_)
        f = torch.cat(
            trainer.predict(self, test_dataloader, return_predictions=True)
        )
        # Predictions are moved to cpu by default in PL
        # => mv it again on GPU if necessary
        f = f.to(trainer.strategy.root_device)
        # Gather transformations across GPUs
        f = trainer.strategy.all_gather(f)
        # Reduce (world_size, batch, ...) to (world_size * batch, ...)
        if f.ndim > 2 and trainer.world_size > 1:
            f = f.reshape(f.shape[0] * f.shape[1], *f.shape[2:])
        return f

    @available_if(_estimator_is(("regressor", "classifier", "clusterer")))
    def predict(self, test_dataloader: data.DataLoader) -> Any:
        """The `predict` method for regression, classification and clustering.

        In the child class you will need to define:

        - a `predict_step` method for defining the predict instructions at
          each step.

        Parameters
        ----------
        test_dataloader: torch DataLoader
            testing samples.

        Returns
        -------
        out: torch Tensor
            returns predicted samples.
        """
        check_is_fitted(self)
        trainer = pl.Trainer(**self.trainer_params_)
        return torch.cat(
            trainer.predict(self, test_dataloader, return_predictions=True)
        )

    def training_step(
        self, batch: Any, batch_idx: int, dataloader_idx: Optional[int] = 0
    ) -> STEP_OUTPUT:
        """Here you compute and return the training loss and some additional
        metrics for e.g. the progress bar or logger.

        Parameters
        ----------
        batch: iterable, normally a :class:`~torch.utils.data.DataLoader`
            the current data.
        batch_idx: int
            the index of this batch.
        dataloader_idx: int, default=0
            the index of the dataloader that produced this batch (only if
            multiple dataloaders are used).

        Returns
        -------
        loss: STEP_OUTPUT
            the computed loss:

            - :class:`~torch.Tensor` - the loss tensor.
            - ``dict`` - a dictionary which can include any keys, but must
              include the key ``'loss'`` in the case of automatic optimization.
            - ``None`` - in automatic optimization, this will skip to the
              next batch (but is not supported for multi-GPU, TPU, or
              DeepSpeed). For manual optimization, this has no special
              meaning, as returning the loss is not required.

        To use multiple optimizers, you can switch to 'manual optimization'
        and control their stepping:

        Examples
        --------
        >>> def __init__(self):
        >>>     super().__init__()
        >>>     self.automatic_optimization = False
        >>>
        >>>
        >>> # Multiple optimizers (e.g.: GANs)
        >>> def training_step(self, batch, batch_idx):
        >>>     opt1, opt2 = self.optimizers()
        >>>
        >>>     # do training_step with encoder
        >>>     ...
        >>>     opt1.step()
        >>>     # do training_step with decoder
        >>>     ...
        >>>     opt2.step()

        Notes
        -----
        When ``accumulate_grad_batches`` > 1, the loss returned here will be
        automatically normalized by ``accumulate_grad_batches`` internally.
        """
        return super().training_step(batch, batch_idx, dataloader_idx)

    def validation_step(
        self, batch: Any, batch_idx: int, dataloader_idx: Optional[int] = 0
    ) -> STEP_OUTPUT:
        """Operates on a single batch of data from the validation set. In
        this step you'd might generate examples or calculate anything of
        interest like accuracy.

        Parameters
        ----------
        batch: iterable, normally a :class:`~torch.utils.data.DataLoader`
            the current data.
        batch_idx: int
            the index of this batch.
        dataloader_idx: int, default=0
            the index of the dataloader that produced this batch (only if
            multiple dataloaders are used).

        Returns
        -------
        loss: STEP_OUTPUT
            the computed loss:

            - :class:`~torch.Tensor` - the loss tensor.
            - ``dict`` - a dictionary. can include any keys, but must include
              the key ``'loss'``.
            - ``None`` - skip to the next batch.

        Notes
        -----
        If you don't need to validate you don't need to implement this method.


        When the :meth:`validation_step` is called, the model has been put in
        eval mode and PyTorch gradients have been disabled. At the end of
        validation,  the model goes back to training mode and gradients are
        enabled.
        """
        return super().validation_step(batch, batch_idx, dataloader_idx)

    @available_if(_estimator_is("transformer"))
    @abc.abstractmethod
    def transform_step(
        self, batch: Any, batch_idx: int, dataloader_idx: Optional[int] = 0
    ) -> Any:
        """Define a transform step.

        Share the same API as :meth:`BaseEstimator.predict_step`.
        """

    @available_if(
        _estimator_is(("transformer", "regressor", "classifier", "clusterer"))
    )
    def predict_step(
        self, batch: Any, batch_idx: int, dataloader_idx: Optional[int] = 0
    ) -> Any:
        """Step function called during
        :meth:`~lightning.pytorch.trainer.trainer.Trainer.predict`. By default,
        it calls :meth:`~lightning.pytorch.core.LightningModule.forward`.
        Override to add any processing logic.

        The :meth:`~lightning.pytorch.core.LightningModule.predict_step` is
        used to scale inference on multi-devices.

        To prevent an OOM error, it is possible to use
        :class:`~lightning.pytorch.callbacks.BasePredictionWriter`
        callback to write the predictions to disk or database after each
        batch or on epoch end.

        The :class:`~lightning.pytorch.callbacks.BasePredictionWriter` should
        be used while using a spawn based accelerator. This happens for
        training strategy ``strategy="ddp_spawn"`` or training on 8 TPU cores
        with ``accelerator="tpu", devices=8`` as predictions won't be returned.

        Parameters
        ----------
        batch: iterable, normally a :class:`~torch.utils.data.DataLoader`
            the current data.
        batch_idx: int
            the index of this batch.
        dataloader_idx: int, default=0
            the index of the dataloader that produced this batch (only if
            multiple dataloaders are used).

        Returns
        -------
        out: Any
            the predicted output.
        """
        if _estimator_is("transformer"):
            return self.transform_step(batch, batch_idx, dataloader_idx)
        else:
            return super().predict_step(batch, batch_idx, dataloader_idx)

    def log(
        self,
        name: str,
        value: _METRIC,
        prog_bar: bool = False,
        logger: Optional[bool] = None,
        on_step: Optional[bool] = None,
        on_epoch: Optional[bool] = None,
        reduce_fx: Union[str, Callable] = "mean",
        enable_graph: bool = False,
        sync_dist: bool = False,
        sync_dist_group: Optional[Any] = None,
        add_dataloader_idx: bool = True,
        batch_size: Optional[int] = None,
        metric_attribute: Optional[str] = None,
        rank_zero_only: bool = False,
    ) -> None:
        """Log a key, value pair.

        Parameters
        ----------
        name: str
            key to log. Must be identical across all processes if using DDP or
            any other distributed strategy.
        value: object
            value to log. Can be a ``float``, ``Tensor``, or a ``Metric``.
        prog_bar: bool, default=False
            if ``True`` logs to the progress bar.
        logger: bool, default=None
            if ``True`` logs to the logger.
        on_step: bool, default=None
            if ``True`` logs at this step. The default value is determined by
            the hook.
        on_epoch: bool, default=None
            if ``True`` logs epoch accumulated metrics. The default value is
            determined by the hook.
        reduce_fx: str of callable, default='mean'
            reduction function over step values for end of epoch.
            :func:`torch.mean` by default.
        enable_graph: bool, default=False
            if ``True``, will not auto detach the graph.
        sync_dist: bool, default=False
            if ``True``, reduces the metric across devices. Use with care as
            this may lead to a significant communication overhead.
        sync_dist_group: object, default=None
            the DDP group to sync across.
        add_dataloader_idx: bool, default=True
            if ``True``, appends the index of the current dataloader to
            the name (when using multiple dataloaders). If ``False``, user
            needs to give unique names for each dataloader to not mix the
            values.
        batch_size: int, default=None
            current batch_size. This will be directly inferred from the
            loaded batch, but for some data structures you might need to
            explicitly provide it.
        metric_attribute: str, default=None
            to restore the metric state, Lightning requires the reference of
            the :class:`torchmetrics.Metric` in your model. This is found
            automatically if it is a model attribute.
        rank_zero_only: bool, default=False
            tells Lightning if you are calling ``self.log`` from every
            process (default) or only from rank 0. If ``True``, you won't be
            able to use this metric as a monitor in callbacks (e.g., early
            stopping).
            Warning: Improper use can lead to deadlocks!

        Examples
        --------
        >>> self.log('train_loss', loss)
        """
        return super().log(
            name=name,
            value=value,
            prog_bar=prog_bar,
            logger=logger,
            on_step=on_step,
            on_epoch=on_epoch,
            reduce_fx=reduce_fx,
            enable_graph=enable_graph,
            sync_dist=sync_dist,
            sync_dist_group=sync_dist_group,
            add_dataloader_idx=add_dataloader_idx,
            batch_size=batch_size,
            metric_attribute=metric_attribute,
            rank_zero_only=rank_zero_only,
        )

    def log_dict(
        self,
        dictionary: Union[Mapping[str, _METRIC], MetricCollection],
        prog_bar: bool = False,
        logger: Optional[bool] = None,
        on_step: Optional[bool] = None,
        on_epoch: Optional[bool] = None,
        reduce_fx: Union[str, Callable] = "mean",
        enable_graph: bool = False,
        sync_dist: bool = False,
        sync_dist_group: Optional[Any] = None,
        add_dataloader_idx: bool = True,
        batch_size: Optional[int] = None,
        rank_zero_only: bool = False,
    ) -> None:
        """Log a dictionary of values at once.

        Parameters
        ----------
        dictionary: dict
            key value pairs. Keys must be identical across all processes if
            using DDP or any other distributed strategy.
            The values can be a ``float``, ``Tensor``, ``Metric``, or
            ``MetricCollection``.
        prog_bar: bool, default=False
            if ``True`` logs to the progress bar.
        logger: bool, default=None
            if ``True`` logs to the logger.
        on_step: bool, default=None
            ``None`` auto-logs for training_step but not validation/test_step.
            The default value is determined by the hook.
        on_epoch: bool, default=None
            ``None`` auto-logs for val/test step but not ``training_step``.
            The default value is determined by the hook.
        reduce_fx: str of callable, default='mean'
            reduction function over step values for end of epoch.
            :func:`torch.mean` by default.
        enable_graph: bool, default=False
            if ``True``, will not auto detach the graph.
        sync_dist: bool, default=False
            if ``True``, reduces the metric across devices. Use with care as
            this may lead to a significant communication overhead.
        sync_dist_group: object, default=None
            the DDP group to sync across.
        add_dataloader_idx: bool, default=True
            if ``True``, appends the index of the current dataloader to
            the name (when using multiple dataloaders). If ``False``, user
            needs to give unique names for each dataloader to not mix the
            values.
        batch_size: int, default=None
            current batch_size. This will be directly inferred from the
            loaded batch, but for some data structures you might need to
            explicitly provide it.
        rank_zero_only: bool, default=False
            tells Lightning if you are calling ``self.log`` from every
            process (default) or only from rank 0. If ``True``, you won't be
            able to use this metric as a monitor in callbacks (e.g., early
            stopping).
            Warning: Improper use can lead to deadlocks!

        Examples
        --------
        >>> values = {'loss': loss, 'acc': acc, ..., 'metric_n': metric_n}
        >>> self.log_dict(values)
        """
        return super().log_dict(
            dictionary=dictionary,
            prog_bar=prog_bar,
            logger=logger,
            on_step=on_step,
            on_epoch=on_epoch,
            reduce_fx=reduce_fx,
            enable_graph=enable_graph,
            sync_dist=sync_dist,
            sync_dist_group=sync_dist_group,
            add_dataloader_idx=add_dataloader_idx,
            batch_size=batch_size,
            rank_zero_only=rank_zero_only,
        )


class RegressorMixin:
    """Mixin class for all regression estimators in nidl.

    This mixin sets the estimator type to `"regressor"` through the
    `estimator_type` tag.
    """

    _estimator_type = "regressor"


class ClassifierMixin:
    """Mixin class for all classifiers in nidl.

    This mixin sets the estimator type to `classifier` through the
    `estimator_type` tag.
    """

    _estimator_type = "classifier"


class ClusterMixin:
    """Mixin class for all cluster estimators in nidl.

    This mixin sets the estimator type to `clusterer` through the
    `estimator_type` tag.
    """

    _estimator_type = "clusterer"


class TransformerMixin:
    """Mixin class for all transformers in nidl.

    This mixin sets the estimator type to `transformer` through the
    `estimator_type` tag.
    """

    _estimator_type = "transformer"<|MERGE_RESOLUTION|>--- conflicted
+++ resolved
@@ -123,38 +123,7 @@
         the current lightning trainer.
     trainer_params
         a dictionaray with the trainer parameters.
-<<<<<<< HEAD
-       
-=======
-
-    Methods
-    -------
-    :meth:`BaseEstimator.fit`
-        the `fit` method.
-    :meth:`BaseEstimator.transform`
-        the `transform` method for transformer.
-    :meth:`BaseEstimator.predict`
-        the `predict` method for regression, classification and clustering.
-    :meth:`BaseEstimator.training_step`
-        compute and return the training loss and some additional
-        metrics.
-        TO BE IMPLEMENTED.
-    :meth:`BaseEstimator.validation_step`
-        compute anything of interest like accuracy on a single batch of data
-        from the validation set.
-        TO BE IMPLEMENTED.
-    :meth:`BaseEstimator.transform_step`
-        transform new data.
-        TO BE IMPLEMENTED.
-    :meth:`BaseEstimator.predict_step`
-        make some predictions on new data.
-        TO BE IMPLEMENTED.
-    :meth:`BaseEstimator.log`
-        log a key, value pair.
-    :meth:`BaseEstimator.log_dict`
-        log a dictionary of values at once.
-
->>>>>>> 54164be1
+
     Notes
     -----
     Callbacks can help you to tune, monitor or debug an estimator. For
