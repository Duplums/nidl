##########################################################################
# NSAp - Copyright (C) CEA, 2025
# Distributed under the terms of the CeCILL-B license, as published by
# the CEA-CNRS-INRIA. Refer to the LICENSE file or to
# http://www.cecill.info/licences/Licence_CeCILL-B_V1-en.html
# for details.
##########################################################################

import logging
from collections.abc import Sequence
from typing import Any, Optional, Union

import numpy as np
import torch
import torch.nn as nn
from pytorch_lightning.utilities.types import LRSchedulerPLType
from torch.optim import Optimizer

from ...losses import KernelMetric, YAwareInfoNCE
from ..base import BaseEstimator, TransformerMixin
from .utils.projection_heads import YAwareProjectionHead


class YAwareContrastiveLearning(TransformerMixin, BaseEstimator):
<<<<<<< HEAD
    """y-Aware Contrastive Learning implementation [1].
=======
    """y-Aware Contrastive Learning [1]_.
>>>>>>> 54164be1

    y-Aware Contrastive Learning is a self-supervised learning framework for
    learning visual representations with auxiliary variables. It leverages
    contrastive learning by maximizing the agreement between differently
    augmented views of images with similar auxiliary variables while minimizing
    agreement between different images. The framework consists of:

    1) Data Augmentation - Generates two augmented views of an image.
    2) Kernel - Similarity function between auxiliary variables.
    3) Encoder (Backbone Network) - Maps images to feature embeddings
       (e.g., 3D-ResNet).
    4) Projection Head - Maps features to a latent space for contrastive
       loss optimization.
    5) Contrastive Loss (y-Aware) - Encourages augmented views of
       i) the same image and ii) images with close auxiliary variables
       to be closer while pushing dissimilar ones apart.


    Parameters
    ----------
    encoder: nn.Module or class
        Which deep architecture to use for encoding the input.
        A PyTorch `torch.nn.Module` is expected.
        In general, the uninstantiated class should be passed, although
        instantiated modules will also work.
    encoder_kwargs: dict or None, default=None
        Options for building the encoder (depends on each architecture).
        Examples:

        - encoder=torchvision.ops.MLP, encoder_kwargs={"in_channels": 10,
          "hidden_channels": [4, 3, 2]} builds an MLP with 3 hidden layers,
          input dim 10, output dim 2.
        - encoder=nidl.volume.backbones.resnet3d.resnet18,
          encoder_kwargs={"n_embedding": 10} builds a ResNet-18 model with
          10 output dimension.

        Ignored if `encoder` is instantiated.
    projection_head: nn.Module or class or None, default=YAwareProjectionHead
        Which projection head to use for the model. If None, no projection head
        is used and the encoder output is directly used for loss computation.
        Otherwise, a `~torch.nn.Module` is expected. In general,
        the uninstantiated class should be passed, although instantiated
        modules will also work. By default, a 2-layer MLP with ReLU activation,
        2048-d hidden units, and 128-d output dimensions is used.
    projection_head_kwargs: dict or None, default=None
        Arguments for building the projection head. By default, input dimension
        is 2048-d and output dimension is 128-d. These can be changed by
        passing a dictionary with keys 'input_dim' and 'output_dim'.
        'input_dim' must be equal to the encoder's output dimension.
        Ignored if `projection_head` is instantiated.
    temperature: float, default=0.1
        Temperature value in y-Aware InfoNCE loss. Small values imply more
        uniformity between samples' embeddings, whereas high values impose
        clustered embedding more sensitive to augmentations.
    kernel: {'gaussian', 'epanechnikov', 'exponential', 'linear', 'cosine'}, \
        default="gaussian"
        Kernel used as a similarity function between auxiliary variables.
<<<<<<< HEAD
    bandwidth: Union[float, int, List[float], array, KernelMetric], \
=======

    bandwidth : Union[float, List[float], array, KernelMetric], \
>>>>>>> 54164be1
        default=1.0
        The method used to calculate the bandwidth ("sigma" in [1]) between
        auxiliary variables:

        - If `bandwidth` is a scalar, it sets the bandwidth to a diagnonal
          matrix with equal values.
        - If `bandwidth` is a 1d array, it sets the bandwidth to a
          diagonal matrix and it must be of size equal to the number of
          features in `y`.
        - If `bandwidth` is a 2d array, it must be of shape
          `(n_features, n_features)` where `n_features` is the number of
          features in `y`.
        - If `bandwidth` is `KernelMetric`, it uses the `pairwise`
          method to compute the similarity matrix between auxiliary variables.
    optimizer: {'sgd', 'adam', 'adamW'} or torch.optim.Optimizer or type, \
        default="adam"
        Optimizer for training the model. Can be:

        - A string:
        
            - 'sgd': Stochastic Gradient Descent (with optional momentum).
            - 'adam': First-order gradient-based optimizer (default).
            - 'adamW': Adam with decoupled weight decay regularization
              (see "Decoupled Weight Decay Regularization", Loshchilov and
              Hutter, ICLR 2019).
              
        - An instance or subclass of ``torch.optim.Optimizer``.
    optimizer_kwargs: dict or None, default=None
        Arguments for the optimizer ('adam' by default). By default:
        {'betas': (0.9, 0.99), 'weight_decay': 5e-05} where 'betas' are the
        exponential decay rates for first and second moment estimates.

        Ignored if `optimizer` is instantiated.
    learning_rate: float, default=1e-4
        Initial learning rate.
    lr_scheduler: LRSchedulerPLType or class or None, default=None
        Learning rate scheduler to use.
    lr_scheduler_kwargs: dict or None, default=None
        Additional keyword arguments for the scheduler.

        Ignored if `lr_scheduler` is instantiated.
    **kwargs: dict, optional
        Additional keyword arguments for the BaseEstimator class, such as
        `max_epochs`, `max_steps`, `num_sanity_val_steps`,
        `check_val_every_n_epoch`, `callbacks`, etc.

    Attributes
    ----------
    encoder: torch.nn.Module
        Deep neural network mapping input data to low-dimensional vectors.
    projection_head: torch.nn.Module
        Maps encoder output to latent space for contrastive loss optimization.
    loss: yAwareInfoNCE
        The yAwareInfoNCE loss function used for training.
    optimizer: torch.optim.Optimizer
        Optimizer used for training.
    lr_scheduler: LRSchedulerPLType or None
        Learning rate scheduler used for training.

    References
    ----------
    .. [1] Dufumier, B., et al., "Contrastive learning with continuous proxy
           meta-data for 3D MRI classification." MICCAI, 2021.
           https://arxiv.org/abs/2106.08808
    """
    def __init__(
        self,
        encoder: Union[nn.Module, type[nn.Module]],
        encoder_kwargs: Optional[dict[str, Any]] = None,
        projection_head: Union[
            nn.Module, type[nn.Module], None
        ] = YAwareProjectionHead,
        projection_head_kwargs: Optional[dict[str, Any]] = None,
        temperature: float = 0.1,
        kernel: str = "gaussian",
        bandwidth: Union[float, list[float], np.ndarray, KernelMetric] = 1.0,
        optimizer: Union[str, Optimizer, type[Optimizer]] = "adam",
        optimizer_kwargs: Optional[dict[str, Any]] = None,
        learning_rate: float = 1e-4,
        lr_scheduler: Optional[
            Union[LRSchedulerPLType, type[LRSchedulerPLType]]
        ] = None,
        lr_scheduler_kwargs: Optional[dict[str, Any]] = None,
        **kwargs: Any,
    ):
        if optimizer_kwargs is None:
            optimizer_kwargs = {"betas": (0.9, 0.99), "weight_decay": 5e-05}
        ignore = ["callbacks"]
        if isinstance(encoder, nn.Module):
            ignore.append("encoder")
        if isinstance(projection_head, nn.Module):
            ignore.append("projection_head")
        super().__init__(**kwargs, ignore=ignore)
        self.encoder_kwargs = (
            encoder_kwargs if encoder_kwargs is not None else {}
        )
        self.encoder = self._build_encoder(encoder, self.encoder_kwargs)
        self.projection_head_kwargs = (
            projection_head_kwargs
            if projection_head_kwargs is not None
            else {}
        )
        self.projection_head = self._build_projection_head(
            projection_head, self.projection_head_kwargs
        )
        self.temperature = temperature
        self.kernel = kernel
        self.bandwidth = bandwidth
        self.loss = self._build_loss(
            self.temperature, self.kernel, self.bandwidth
        )
        self.optimizer = optimizer
        self.learning_rate = learning_rate
        self.lr_scheduler = lr_scheduler
        self.lr_scheduler_kwargs = (
            lr_scheduler_kwargs if lr_scheduler_kwargs is not None else {}
        )
        self.optimizer_kwargs = optimizer_kwargs

    def training_step(
        self,
        batch: Any,
        batch_idx: int,
        dataloader_idx: Optional[int] = 0,
    ):
        """Perform one training step and computes training loss.

        Parameters
        ----------
        batch: Any
            A batch of data that has been generated from train_dataloader.
            It can be a pair of `torch.Tensor` (V1, V2) or a pair
            ((V1, V2), y) where V1 and V2 are the two views of the same sample
            and y is the auxiliary variable.
        batch_idx: int
            The index of the current batch (ignored).
        dataloader_idx: int, default=0
            The index of the dataloader (ignored).

        Returns
        -------
        loss: Tensor
            Training loss computed on this batch of data.
        """
        V1, V2, y = self.parse_batch(batch)
        Z1, Z2 = (
            self.projection_head(self.encoder(V1)),
            self.projection_head(self.encoder(V2)),
        )
        # Gather before computing the contrastive loss.
        Z1 = self.all_gather_and_flatten(Z1, sync_grads=True)
        Z2 = self.all_gather_and_flatten(Z2, sync_grads=True)
        y = self.all_gather_and_flatten(y, sync_grads=True)

        loss = self.loss(Z1, Z2, y)
        self.log("loss/train", loss, prog_bar=True, sync_dist=True)
        outputs = {
            "loss": loss,
            "Z1": Z1.cpu().detach(),
            "Z2": Z2.cpu().detach(),
            "y_true": y.cpu().detach() if y is not None else None,
        }
        # Returns everything needed for further logging/metrics computation
        return outputs

    def validation_step(
        self,
        batch: Any,
        batch_idx: int,
        dataloader_idx: Optional[int] = 0,
    ):
        """Perform one validation step and computes validation loss.

        Parameters
        ----------
        batch: Any
            A batch of data that has been generated from val_dataloader.
            It can be a pair of `torch.Tensor` (V1, V2) or a pair
            ((V1, V2), y) where V1 and V2 are the two views of the same
            sample and y is the auxiliary variable.
        batch_idx: int
            The index of the current batch (ignored).
        dataloader_idx: int, default=0
            The index of the dataloader (ignored).
        """
        V1, V2, y = self.parse_batch(batch)
        Z1, Z2 = (
            self.projection_head(self.encoder(V1)),
            self.projection_head(self.encoder(V2)),
        )
        Z1 = self.all_gather_and_flatten(Z1, sync_grads=False)
        Z2 = self.all_gather_and_flatten(Z2, sync_grads=False)
        y = self.all_gather_and_flatten(y, sync_grads=False)

        val_loss = self.loss(Z1, Z2, y)
        outputs = {
            "loss": val_loss,
            "Z1": Z1.cpu().detach(),
            "Z2": Z2.cpu().detach(),
            "y_true": y.cpu().detach() if y is not None else None,
        }
        self.log("loss/val", val_loss, prog_bar=True, sync_dist=True)
        # Returns everything needed for further logging/metrics computation
        return outputs

    def transform_step(
        self,
        batch: torch.Tensor,
        batch_idx: int,
        dataloader_idx: Optional[int] = 0,
    ):
<<<<<<< HEAD
        """
=======
        """Encode the input data into the latent space.

        Importantly, we do not apply the projection head here since it is
        not part of the final model at inference time (only used for training).

        Parameters
        ----------
        batch: torch.Tensor
            A batch of data that has been generated from `test_dataloader`.
            This is given as is to the encoder.
        batch_idx: int
            The index of the current batch (ignored).
        dataloader_idx: int, default=0
            The index of the dataloader (ignored).

        Returns
        ----------
        features: torch.Tensor
            The encoded features returned by the encoder.

>>>>>>> 54164be1
        """
        return self.encoder(batch)

    def parse_batch(
        self, batch: Any
    ) -> tuple[torch.Tensor, torch.Tensor, Optional[torch.Tensor]]:
        """Parses the batch to extract the two views and the auxiliary
        variable.

        Parameters
        ----------
        batch: Any
            Parse a batch input and return V1, V2, and y.
            The batch can be either:

            - (V1, V2): two views of the same sample.
            - ((V1, V2), y): two views and an auxiliary label or variable.

        Returns
        -------
        V1 : torch.Tensor
            First view of the input.
        V2 : torch.Tensor
            Second view of the input.
        y : Optional[torch.Tensor]
            Auxiliary label or variable, if present. Otherwise, None.
        """
        if isinstance(batch, Sequence) and len(batch) == 2:
            first, second = batch
            if isinstance(first, Sequence) and len(first) == 2:
                # Case: ((V1, V2), y)
                V1, V2 = first
                y = second
            else:
                # Case: (V1, V2)
                V1, V2 = first, second
                y = None
        else:
            raise ValueError(
                "batch should be a pair (V1, V2), or a pair "
                "((V1, V2), y) where V1 and V2 are the two "
                "views of the same sample and y is the auxiliary "
                "variable."
            )
        V1 = V1.to(self.device)
        V2 = V2.to(self.device)
        if y is not None:
            y = y.to(self.device)
        return V1, V2, y

    def configure_optimizers(self):
        """ TODO
        """
        known_optimizers = {
            "adam": torch.optim.Adam,
            "adamW": torch.optim.AdamW,
            "sgd": torch.optim.SGD,
        }
        params = list(self.encoder.parameters()) + list(
            self.projection_head.parameters()
        )
        if isinstance(self.optimizer, str):
            if self.optimizer not in known_optimizers:
                raise ValueError(
                    f"Optimizer '{self.optimizer}' is not implemented. "
                    f"Please use one of the available optimizers: "
                    f"{', '.join(known_optimizers.keys())}"
                )
            optimizer = known_optimizers[self.optimizer](
                params=params, lr=self.learning_rate, **self.optimizer_kwargs
            )
        elif isinstance(self.optimizer, Optimizer):
            if len(self.optimizer_kwargs) > 0:
                logging.getLogger(__name__).warning(
                    "optimizer is already instantiated, ignoring "
                    "'optimizer_kwargs'"
                )
            optimizer = self.optimizer
        elif isinstance(self.optimizer, type) and issubclass(
            self.optimizer, Optimizer
        ):
            optimizer = self.optimizer(
                params=params, lr=self.learning_rate, **self.optimizer_kwargs
            )
        else:
            raise ValueError(
                f"Optimizer must be a string, a PyTorch Optimizer, or a class "
                f"inheriting from Optimizer, got {type(self.optimizer)}"
            )
        if self.lr_scheduler is None:
            scheduler = None
        elif isinstance(self.lr_scheduler, LRSchedulerPLType):
            if len(self.lr_scheduler_kwargs) > 0:
                logging.getLogger(__name__).warning(
                    "lr_scheduler is already instantiated, ignoring "
                    "'lr_scheduler_kwargs'"
                )
            scheduler = self.lr_scheduler
        elif isinstance(self.lr_scheduler, type) and issubclass(
            self.lr_scheduler, LRSchedulerPLType
        ):
            scheduler = self.lr_scheduler(
                optimizer=optimizer, **self.lr_scheduler_kwargs
            )
        if scheduler is None:
            return optimizer
        else:
            return [optimizer], [scheduler]

    def all_gather_and_flatten(
        self, tensor: Union[torch.Tensor, None], **kwargs
    ):
        """Gathers the tensor from all devices and flattens batch dimension.

        This is useful when gathering tensors without adding extra dimensions.
        It handles some edge cases, such as when using a single GPU.

        Parameters
        ----------
        tensor: torch.Tensor or None
            The tensor to gather. If None, it is returned as is.
        **kwargs: dict
            Additional keyword arguments for `self.all_gather`.

        Returns
        -------
        tensor: torch.Tensor
            The gathered and flattened tensor.
        """
        if tensor is None:
            return tensor
        if not isinstance(tensor, torch.Tensor):
            raise ValueError(
                f"tensor must be a torch.Tensor, got {type(tensor)}"
            )
        if self.trainer is None or self.trainer.world_size == 1:
            return tensor
        gathered = self.all_gather(tensor, **kwargs)
        # Reshape to (batch_size * world_size, *)
        gathered = gathered.reshape(-1, *gathered.shape[2:])
        return gathered

    def _build_encoder(
        self,
        encoder: Union[str, nn.Module, type[nn.Module]],
        encoder_kwargs: dict[str, Any],
    ) -> nn.Module:
        if isinstance(encoder, nn.Module):
            if encoder_kwargs is not None and len(encoder_kwargs) > 0:
                logging.getLogger(__name__).warning(
                    "encoder is already instantiated, ignoring "
                    "'encoder_kwargs'"
                )
        elif isinstance(encoder, type) and issubclass(encoder, nn.Module):
            encoder = encoder(**encoder_kwargs)
        else:
            raise ValueError(
                f"Encoder must be a string, a PyTorch nn.Module, or a class "
                f"inheriting from nn.Module, got {type(encoder)}"
            )
        return encoder

    def _build_projection_head(
        self,
        projection_head: Union[str, nn.Module, type[nn.Module]],
        projection_head_kwargs: dict[str, Any],
    ) -> nn.Module:
        if projection_head is None:
            projection_head = nn.Identity()
        elif isinstance(projection_head, nn.Module):
            if (
                projection_head_kwargs is not None
                and len(projection_head_kwargs) > 0
            ):
                logging.getLogger(__name__).warning(
                    "projection head is already instantiated, ignoring "
                    "'projection_head_kwargs'"
                )
        elif isinstance(projection_head, type) and issubclass(
            projection_head, nn.Module
        ):
            projection_head = projection_head(**projection_head_kwargs)
        else:
            raise ValueError(
                "Projection head must be None, a string, a PyTorch nn.Module, "
                "or a class inheriting from nn.Module, got "
                f"{type(projection_head)}"
            )
        return projection_head

    def _build_loss(
        self,
        temperature: float,
        kernel: str,
        bandwidth: Union[float, list[float], np.ndarray],
    ) -> nn.Module:
        """Builds the y-Aware InfoNCE loss function with the
        specified temperature, kernel and bandwidth.

        Parameters
        ----------
        temperature: float
            The temperature parameter for the InfoNCE loss.

        kernel: {'gaussian', 'epanechnikov', 'exponential', 'linear', 'cosine'}
            Kernel used as similarity function between auxiliary variables.

        bandwidth: float, list of float, array or KernelMetric
            The method used to calculate the bandwidth in kernel.

        Returns
        -------
        loss: nn.Module
            The y-Aware InfoNCE loss function.
        """
        return YAwareInfoNCE(
            kernel=kernel, bandwidth=bandwidth, temperature=temperature
        )<|MERGE_RESOLUTION|>--- conflicted
+++ resolved
@@ -22,11 +22,7 @@
 
 
 class YAwareContrastiveLearning(TransformerMixin, BaseEstimator):
-<<<<<<< HEAD
-    """y-Aware Contrastive Learning implementation [1].
-=======
     """y-Aware Contrastive Learning [1]_.
->>>>>>> 54164be1
 
     y-Aware Contrastive Learning is a self-supervised learning framework for
     learning visual representations with auxiliary variables. It leverages
@@ -84,12 +80,7 @@
     kernel: {'gaussian', 'epanechnikov', 'exponential', 'linear', 'cosine'}, \
         default="gaussian"
         Kernel used as a similarity function between auxiliary variables.
-<<<<<<< HEAD
-    bandwidth: Union[float, int, List[float], array, KernelMetric], \
-=======
-
     bandwidth : Union[float, List[float], array, KernelMetric], \
->>>>>>> 54164be1
         default=1.0
         The method used to calculate the bandwidth ("sigma" in [1]) between
         auxiliary variables:
@@ -230,7 +221,7 @@
             The index of the dataloader (ignored).
 
         Returns
-        -------
+        ----------
         loss: Tensor
             Training loss computed on this batch of data.
         """
@@ -301,9 +292,6 @@
         batch_idx: int,
         dataloader_idx: Optional[int] = 0,
     ):
-<<<<<<< HEAD
-        """
-=======
         """Encode the input data into the latent space.
 
         Importantly, we do not apply the projection head here since it is
@@ -324,7 +312,6 @@
         features: torch.Tensor
             The encoded features returned by the encoder.
 
->>>>>>> 54164be1
         """
         return self.encoder(batch)
 
@@ -344,7 +331,7 @@
             - ((V1, V2), y): two views and an auxiliary label or variable.
 
         Returns
-        -------
+        ----------
         V1 : torch.Tensor
             First view of the input.
         V2 : torch.Tensor
@@ -376,8 +363,6 @@
         return V1, V2, y
 
     def configure_optimizers(self):
-        """ TODO
-        """
         known_optimizers = {
             "adam": torch.optim.Adam,
             "adamW": torch.optim.AdamW,
@@ -450,7 +435,7 @@
             Additional keyword arguments for `self.all_gather`.
 
         Returns
-        -------
+        ----------
         tensor: torch.Tensor
             The gathered and flattened tensor.
         """
@@ -528,15 +513,13 @@
         ----------
         temperature: float
             The temperature parameter for the InfoNCE loss.
-
         kernel: {'gaussian', 'epanechnikov', 'exponential', 'linear', 'cosine'}
             Kernel used as similarity function between auxiliary variables.
-
         bandwidth: float, list of float, array or KernelMetric
             The method used to calculate the bandwidth in kernel.
 
         Returns
-        -------
+        ----------
         loss: nn.Module
             The y-Aware InfoNCE loss function.
         """
