--- conflicted
+++ resolved
@@ -158,27 +158,6 @@
         else:
             return [optimizer]
 
-<<<<<<< HEAD
-    def info_nce_loss(
-        self, batch: tuple[torch.Tensor, torch.Tensor], mode: str
-    ):
-        """Compute and log the InfoNCE loss using
-        :class:`~nidl.losses.InfoNCE`.
-        """
-        # Encode all images
-        n_samples = len(batch[0])
-        imgs = torch.cat(batch, dim=0)
-        feats = self.g(self.f(imgs))
-        # Calculate loss
-        nll = InfoNCE(self.hparams.temperature)(
-            feats[:n_samples], feats[n_samples:]
-        )
-        # Logging loss
-        self.log(mode + "_loss", nll, prog_bar=True, sync_dist=True)
-        return nll
-
-=======
->>>>>>> 64c99517
     def training_step(
         self,
         batch: tuple[torch.Tensor, torch.Tensor],
