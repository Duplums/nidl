--- conflicted
+++ resolved
@@ -25,59 +25,31 @@
     following weighting matrix between multivariate samples
     :math:`x_1, ..., x_n \\in \\mathbb{R}^{d}`:
     
-<<<<<<< HEAD
-    It computes the weighting matrix between input samples based on
-    Kernel Density Estimation (KDE) weighting scheme [1, 2].
-    Concretely, it computes the following weighting matrix between
-    (x1, ..., xn):
-
-=======
->>>>>>> 54164be1
     .. math::
         W_{i,j} = K\\left( H^{-\\frac{1}{2}} (x_i-x_j) \\right)
 
     with :math:`K` a kernel (or "weighting function") such that:
 
-<<<<<<< HEAD
-    1) K(x) >= 0,
-    2) K(x), dx = 1,
-    3) K(x) = K(-x),
-
-    and (H) is the bandwidth in the KDE estimation of (p(X)).
-=======
     - :math:`K(x) \\ge 0` (positive)
     - :math:`\\int K(x) dx = 1` (normalized)
     - :math:`K(x) = K(-x)` (symmetric)
 
     and :math:`H\\in \\mathbb{R}^{d\\times d}` is the bandwidth in the KDE
     estimation of `p(X)`.
->>>>>>> 54164be1
 
     :math:`H` is a symmetric definite-positive and it can be automatically
     computed based on Scott's rule [3]_ or Silverman's rule [4]_ if required.
     In that case, the bandwidth is computed as a scaled version of the
-<<<<<<< HEAD
-    covariance matrix of the data. If the bandwidth is set to a scalar,
-    it is used as a diagonal matrix:
-
-=======
     diagonal terms in the data covariance matrix:
     
->>>>>>> 54164be1
     .. math::
         H \\propto \\mathrm{diag}(\\hat{\\Sigma})
-
-<<<<<<< HEAD
-        H = \\mathrm{diag}(\\text{scalar})
-=======
->>>>>>> 54164be1
 
     Parameters
     ----------
     kernel: {'gaussian', 'epanechnikov', 'exponential', 'linear', 'cosine'},\
         default='gaussian'
         The kernel applied to the distance between samples.
-
     bandwidth: {'scott', 'silverman'} or float or list of float,\
         default="scott"
         The method used to calculate the estimator bandwidth:
@@ -115,12 +87,6 @@
         
     References
     ----------
-<<<<<<< HEAD
-    [1] Rosenblatt, M. (1956). "Remarks on some nonparametric estimates of a
-        density function". Annals of Mathematical Statistics.
-    [2] Parzen, E. (1962). "On estimation of a probability density function and
-        mode".
-=======
     .. [1] Rosenblatt, M. (1956). "Remarks on some nonparametric estimates of a
            density function". Annals of Mathematical Statistics.
     .. [2] Parzen, E. (1962). "On estimation of a probability density function
@@ -130,7 +96,6 @@
     .. [4] Silverman, B. W. (1986). "Density Estimation for Statistics and Data
            Analysis". Monographs on Statistics and Applied Probability.
 
->>>>>>> 54164be1
     """
 
     def __init__(
@@ -167,7 +132,7 @@
             matrix).
 
         Returns
-        -------
+        ----------
         self: KernelMetric
         """
         X = check_array(self.atleast_2d(X))
@@ -276,8 +241,8 @@
         """Compute Scott's factor.
 
         Returns
-        -------
-        s : float
+        ----------
+        s: float
             Scott's factor.
         """
         check_is_fitted(self, attributes=["n_", "d_"])
@@ -287,7 +252,7 @@
         """Compute the Silverman factor.
 
         Returns
-        -------
+        ----------
         s : float
             The silverman factor.
         """
@@ -388,7 +353,6 @@
         'cosine'}, default='gaussian'
         Kernel to compute the weighting matrix between auxiliary variables.
         See PhD thesis, Dufumier 2022 page 94-95.
-
     bandwidth: Union[float, int, List[float], array, KernelMetric], default=1.0
         The method used to calculate the bandwidth (:math:`\\sigma^2` in [1]_)
         between auxiliary variables:
@@ -403,7 +367,6 @@
           features in `y`.
         - If `bandwidth` is :class:`~KernelMetric`, it uses the `pairwise`
           method to compute the similarity matrix between auxiliary variables.
-
     temperature: float, default=0.1
         Temperature used to scale the dot-product between embedded vectors
 
@@ -449,16 +412,14 @@
         ----------
         z1: torch.Tensor of shape (batch_size, n_features)
             First embedded view.
-
         z2: torch.Tensor of shape (batch_size, n_features)
             Second embedded view.
-
         labels: Optional[torch.Tensor] of shape (batch_size, n_labels)
             Auxiliary variables associated to the input data.
             If None, the standard InfoNCE loss is returned.
 
         Returns
-        -------
+        ----------
         loss: torch.Tensor
             The y-Aware InfoNCE loss computed between `z1` and `z2`.
         """
